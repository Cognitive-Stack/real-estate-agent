--- conflicted
+++ resolved
@@ -16,10 +16,7 @@
 from autogen_ext.models.openai import OpenAIChatCompletionClient, AzureOpenAIChatCompletionClient
 from autogen_agentchat.ui import Console
 from autogen_core.memory import ListMemory, MemoryContent, MemoryMimeType
-<<<<<<< HEAD
-from .tools_v1 import REAL_ESTATE_TOOLS
-=======
-from tools_v1 import REAL_ESTATE_TOOLS, get_global_preference_manager
+from .tools_v1 import REAL_ESTATE_TOOLS, get_global_preference_manager
 
 # Import our custom logging configuration
 import sys
@@ -34,54 +31,10 @@
         pass
     def suppress_mongodb_logs():
         pass
->>>>>>> 22f6fa6a
 
 # Load environment variables
 load_dotenv()
 
-<<<<<<< HEAD
-=======
-
-def setup_logging(level: str = "INFO", enable_file_logging: bool = True) -> None:
-    """
-    Setup logging configuration for AutoGen and the application.
-    
-    Args:
-        level: Logging level (DEBUG, INFO, WARNING, ERROR)
-        enable_file_logging: Whether to enable file logging
-    """
-    try:
-        # Use advanced logging configuration
-        # setup_advanced_logging(level, enable_file_logging)
-        add_autogen_highlights()
-        # Explicitly suppress MongoDB logs again to be sure
-        suppress_mongodb_logs()
-    except Exception as e:
-        # Fallback to basic logging
-        logging.basicConfig(
-            level=getattr(logging, level.upper()),
-            format='%(asctime)s - %(name)s - %(levelname)s - %(message)s',
-            handlers=[
-                logging.StreamHandler(),
-                logging.FileHandler('real_estate_agent.log') if enable_file_logging else logging.NullHandler()
-            ]
-        )
-        print(f"⚠️  Using basic logging configuration due to: {e}")
-    
-    # Configure specific loggers
-    loggers_config = {
-        "autogen": level,
-        "openai": "WARNING",  # Reduce API noise
-        "httpx": "WARNING",   # Reduce HTTP request noise
-        "real_estate_agent": level
-    }
-    
-    for logger_name, log_level in loggers_config.items():
-        logger = logging.getLogger(logger_name)
-        logger.setLevel(getattr(logging, log_level.upper()))
-
-
->>>>>>> 22f6fa6a
 class RealEstateChatAgent:
     """A simple real estate chat agent using AutoGen."""
     
